# rovio-ingest

An implementation of the DatasourceV2 interface of [Apache Spark™](http://spark.apache.org/) for writing Spark Datasets to [Apache Druid™](https://druid.apache.org/).

For example, this allows reading an [Apache Hive™](https://hive.apache.org/) table and ingesting it to Druid in a single Spark job.

### Contents

- [Overview](#overview)
- [Software requirements](#software-requirements)
- [Motivation](#motivation)
- [Dataset extension](#dataset-extension)
- [Data type conversions](#data-type-conversions)
- [Segment granularity](#segment-granularity)
- [Usage](#usage)
  - [PySpark](#pyspark)
  - [Scala](#scala)
  - [Java](#java)
  - [Write options](#write-options)
- [Limitations](#limitations)
- [Development](#development)
- [Building](#building)
- [Troubleshooting](#troubleshooting)

## Overview

Overview diagram:

![Overview diagram](rovio_ingest_architecture.png)

* Apache Druid segments are written out to Deep Storage from Apache Spark executors
* Apache Spark driver updates the Apache Druid segment metadata table after all Apache Spark executors have completed.
* Old overshadowed segments are left in place so that Apache Druid process can properly replace them with newer segments (uses locking).

## Software requirements

rovio-ingest requires
* Apache Spark 3.1.1* 
* JDK8 (8u92+ or later).
* Linux or MacOS.
* Git repo must be cloned under a path that doesn't have spaces.

(*) Spark 2 is not supported, but feel free to create a Github issue if you would need that.

## Motivation

The Druid StorageHandler of Hive is broken in AWS EMR. For example, AWS emr-5.29.0 uses Apache Hive 2.3.4 and it requires additional jar patching to make the Druid StorageHandler work.
Even then only CTAS is supported, which means that incremental updates are not possible. Further, it is not possible to create these Apache Hive tables from Apache Spark as they are created with StorageHandlers.
Hive 3 might bring some improvement, but the Druid StorageHandler doesn't work AWS emr-6.2.0 either, even though it has Hive 3.

To summarize, these are the features that `rovio-ingest` addresses, that are lacking with Hive-Druid integration:
* Treat `__time` column as partition dimension
* Support for `insert overwrite` with Apache Hive backed Apache Druid table (for Hive version < 3.0)
* Flexibility to use latest Apache Druid libraries.
* Update Apache Druid segments in transaction, leveraging Apache Druid's segment locking mechanism.

## Dataset extension

The Dataset extension performs the following validations:
* Type of `time_column` is `Date` or `Timestamp`
* The Dataset has one or more metric columns
* The Dataset has one or more dimension columns
* The Dataset has no columns with unknown types, unless `excludeColumnsWithUnknownTypes` is set to true

The Dataset extension performs the following transformations:
* Drops all columns of complex datatypes such as `StructType`, `MapType` or `ArrayType` as they
are not supported by `DruidSource`. This is only done if `excludeColumnsWithUnknownTypes` is set to true, otherwise validation has already failed.
* Adds a new column `__PARTITION_TIME__` whose value is based on `time_column` column and the given [segment granularity](#segment-granularity)
(applies
[NormalizeTimeColumnUDF](src/main/java/com/rovio/ingest/util/NormalizeTimeColumnUDF.java))
* Adds a new column `__PARTITION_NUM__` to denote partition shard which is
`(row_number() - 1) / rows_per_segment` for each partition
* Partitions the dataset with columns `__PARTITION_TIME__` & `__PARTITION_NUM__`

So it returns a newly partitioned Dataset with columns `__PARTITION_TIME__` & `__PARTITION_NUM__`
added. `__PARTITION_TIME__` & `__PARTITION_NUM__` columns are always excluded from segment metrics.

## Data type conversions

The following type conversions are done on ingestion:
- `Float` is converted to `Double`
    - See [Druid Docs / Double Column storage](https://druid.apache.org/docs/latest/configuration/index.html#double-column-storage))
- `Date`/`Timestamp` is converted to `Long`, except for the `time_column`
    - See [Druid Docs / Data types](https://druid.apache.org/docs/latest/querying/sql.html#standard-types)

## Segment granularity

For example, when the input `__time` is `2019-01-02`: 

- if granularity = `DAY`, then time interval = `2019-01-02/2019-01-03`
- if granularity = `MONTH`, then time interval = `2019-01-01/2019-02-01`
- if granularity = `YEAR`, then time interval = `2019-01-01/2020-01-01`

The `com.rovio.ingest.DruidSource` expects that only one task writes out segments for a given
time interval and granularity. This is so that the task correctly shards DataSegments into requisite
partitions based on segment size configuration. It is the responsibility of Spark program to
correctly partition the dataset based on time interval first, which is handled by the provided
Dataset extensions of `rovio-ingest`.

## Usage

Code snippets for different languages are provided below.

The main steps are always the same:
1. The provided Dataset extension is first used to validate and repartition a Dataset so that it
satisfies the requirements of `DruidSource`
1. Then the Dataset can be written with the `DruidSource` format

### PySpark

#### Installing the python module

Install the latest stable release:
```
pip install rovio-ingest
```

Alternatively, install the latest pre-release version:
```
pip install 'rovio-ingest>0.0.0' --pre
```

If you use pip to install the python module, you need to do it separately on the Spark cluster.

A more isolated alternative is to [build a python zip](#building-rovio_ingest-python) and copy it to s3, then include it in pyFiles. For example:
```
.conf("spark.submit.pyFiles",
      "s3://my-bucket/my/prefix/rovio_ingest.zip")
```

#### Spark configuration

Set the following spark conf:

```python
.conf("spark.jars.packages",
      "com.rovio.ingest:rovio-ingest:1.1.0_spark_3.1.1") \
```

#### PySpark job example

```python
from rovio_ingest import DRUID_SOURCE
from rovio_ingest.extensions.dataframe_extension import ConfKeys, add_dataframe_druid_extension

add_dataframe_druid_extension()

# df: DataFrame

df.repartition_by_druid_segment_size(partition_col) \
    .write \
    .mode("overwrite") \
    .format(DRUID_SOURCE) \
    .option(ConfKeys.DATA_SOURCE, "target-datasource-name-in-druid") \
    .option(ConfKeys.TIME_COLUMN, "date") \
    .option(ConfKeys.METADATA_DB_TYPE, "mysql") \
    .option(ConfKeys.METADATA_DB_URI, "jdbc:mysql://localhost:3306/druid") \
    .option(ConfKeys.METADATA_DB_USERNAME, "username") \
    .option(ConfKeys.METADATA_DB_PASSWORD, "password") \
    .option(ConfKeys.DEEP_STORAGE_S3_BUCKET, "my-bucket") \
    .option(ConfKeys.DEEP_STORAGE_S3_BASE_KEY, "druid/prod/segments") \
    .save()
```

This is using imported constants for safety.

For clarity, below is the same code with plain string keys:

```python
from rovio_ingest.extensions.dataframe_extension import add_dataframe_druid_extension

add_dataframe_druid_extension()

# df: DataFrame

df.repartition_by_druid_segment_size(partition_col) \
    .write \
    .mode("overwrite") \
    .format("com.rovio.ingest.DruidSource") \
    .option("druid.datasource", "target-datasource-name-in-druid") \
    .option("druid.time_column", "date") \
    .option("druid.metastore.db.uri", "jdbc:mysql://localhost:3306/druid") \
    .option("druid.metastore.db.username", "username") \
    .option("druid.metastore.db.password", "password") \
    .option("druid.segment_storage.s3.bucket", "my-bucket") \
    .option("druid.segment_storage.s3.basekey", "druid/prod/segments") \
    .save()
```

### Scala

Maven: see [Java](#java).

A `Dataset[Row]` extension is provided to repartition the dataset for the `DruidSource` Datasource.

For an interactive spark session you can set the following spark conf:

```scala
("spark.jars.packages", "com.rovio.ingest:rovio-ingest:1.1.0_spark_3.1.1")
```

To use a snapshot version:

```scala
("spark.jars.repositories", "https://s01.oss.sonatype.org/content/repositories/snapshots"),
("spark.jars.packages", "com.rovio.ingest:rovio-ingest:1.1.0_spark_3.1.1")
```

```scala
import org.apache.spark.sql.{Dataset, Row, SaveMode, SparkSession}
import com.rovio.ingest.extensions.DruidDatasetExtensions._
import com.rovio.ingest.WriterContext.ConfKeys

val ds: Dataset[Row] = ???

val options = Map[String, String](
  ConfKeys.METADATA_DB_type -> "mysql",
  ConfKeys.METADATA_DB_URI -> "jdbc:mysql://localhost:3306/druid",
  ConfKeys.METADATA_DB_USERNAME -> "username",
  ConfKeys.METADATA_DB_PASSWORD -> "password",
  ConfKeys.DEEP_STORAGE_S3_BUCKET-> "my-bucket",
  ConfKeys.DEEP_STORAGE_S3_BASE_KEY -> "druid/prod/segments"
)

ds.repartitionByDruidSegmentSize("date")
  .write
  .mode(SaveMode.Overwrite)
  .options(options)
  .druid("target-datasource-name-in-druid", timeColumn="date")
```

This is a minimal example. See [Write options](#write-options) for more.

### Java

Maven (for a full example, see [examples/rovio-ingest-maven-example](examples/rovio-ingest-maven-example)):

    <dependencies>
        <dependency>
            <groupId>com.rovio.ingest</groupId>
            <artifactId>rovio-ingest</artifactId>
            <version>1.1.0_spark_3.1.1</version>
        </dependency>
        <dependency>
            <groupId>org.apache.logging.log4j</groupId>
            <artifactId>log4j-core</artifactId>
            <version>2.11.1</version>
            <scope>provided</scope>
        </dependency>
    </dependencies>

A `DruidDataset` wrapper class is provided to repartition the dataset for the `DruidSource` DataSource.

```java
import org.apache.spark.sql.Dataset;
import org.apache.spark.sql.Row;
import org.apache.spark.sql.SaveMode;
import com.rovio.ingest.extensions.java.DruidDatasetExtensions;
import com.rovio.ingest.DruidSource;
import com.rovio.ingest.WriterContext.ConfKeys;

Dataset<Row> dataset = ...;

Map<String, String> options = new HashMap<>();

options.put(ConfKeys.DATA_SOURCE, "target-datasource-name-in-druid");
options.put(ConfKeys.TIME_COLUMN, "date");
options.put(ConfKeys.METADATA_DB_TYPE, "mysql");
options.put(ConfKeys.METADATA_DB_URI, "jdbc:mysql://localhost:3306/druid");
options.put(ConfKeys.METADATA_DB_USERNAME, "username");
options.put(ConfKeys.METADATA_DB_PASSWORD, "password");
options.put(ConfKeys.DEEP_STORAGE_S3_BUCKET, "my-bucket");
options.put(ConfKeys.DEEP_STORAGE_S3_BASE_KEY, "druid/prod/segments");

DruidDatasetExtensions
    .repartitionByDruidSegmentSize(dataset,"date", "DAY", 5000000, false)
    .write()
    .format(DruidSource.FORMAT)
    .mode(SaveMode.Overwrite)
    .options(options)
    .save();
```

This is a minimal example. See [Write options](#write-options) for more.

### Write options

These are the options for `DruidSource`, to be passed with `write.options()`.

#### Required properties

| Property | Description |
| --- |--- |
| `druid.datasource` | Name of the target datasource in Druid |
<<<<<<< HEAD
| `druid.time_column` | Name of the column in the Spark DataFrame to be translated as Druid `__time` interval. Must be of `DateType` or `TimestampType`. |
=======
| `druid.time_column` | Name of the column in the Spark DataFrame to be translated as Druid `__time` interval. Must be of `TimestampType`. |
| `druid.metastore.db.type` | Druid Metadata Storage database type (either "mysql" or "postgres") |
>>>>>>> c95bb0df
| `druid.metastore.db.uri` | Druid Metadata Storage database URI |
| `druid.metastore.db.username` | Druid Metadata Storage database username |
| `druid.metastore.db.password` | Druid Metadata Storage database password |

\+ Storage type specific properties depending on value of `druid.segment_storage.type`:

1. **If Deep Storage is `s3` (default):**

    | Property | Description |
    | --- |--- |
    | `druid.segment_storage.s3.bucket` | S3 bucket name for the Deep Storage | |
    | `druid.segment_storage.s3.basekey` | S3 key prefix for the Deep Storage. No trailing slashes. | |

2. **If Deep Storage is `local`:**

    | Property | Description |
    | --- |--- |
    | `druid.segment_storage.local.dir` | For local Deep Storage, absolute path to segment directory | |

#### Optional properties

| Property | Description | Default |
| --- | --- | --- |
| `druid.metastore.db.table.base` | Druid Metadata Storage database table prefix | `druid` |
| `druid.segment_granularity` | Segment Granularity | `DAY` |
| `druid.query_granularity` | Query granularity | `DAY` |
| `druid.exclude_dimensions` | Comma separated list of Spark input columns that have to be excluded in Druid ingestion | |
| `druid.segment.max_rows` | Max number of rows per segment | `5000000` |
| `druid.memory.max_rows` | Max number of rows to keep in memory in spark data writer | `75000` |
| `druid.segment_storage.type` | Type of Deep Storage to use. Allowed values: `s3`, `local`. | `s3` |
| `druid.datasource.init` | Boolean flag for (re-)initializing Druid datasource. If `true`, any pre-existing segments for the datasource is marked as unused. | `false` |
| `druid.bitmap_factory` | Compression format for bitmap indexes. Possible values: `concise`, `roaring`. For type `roaring`, the boolean property compressRunOnSerialization is always set to `true`. `rovio-ingest` uses `concise` by default regardless of Druid library version. | `concise` |
| `druid.segment.rollup` | Whether to rollup data during ingestion. Enabling this requires that there be at least one numeric input column. | `true` |
| `druid.metrics.auto_map` | Whether to automatically map all numeric columns as metrics or not. If `false` numeric columns will be added as dimensions | `true` |
| `druid.use_default_values_for_null` | Whether use default values for nulls. See [Null Values](https://druid.apache.org/docs/latest/querying/sql.html#null-values) for details | `true` |
| `druid.dimensions_spec` | List of dimensions provided as json string, when not provided defaults to all non metric/non time_column fields. See [DimensionsSpec](https://druid.apache.org/docs/latest/ingestion/index.html#dimensionsspec) for details | |
| `druid.metrics_spec` | List of metrics aggregation provided as json string, when not provided defaults to either no metrics or to using sum aggregator for all numeric columns depending on the value of the `druid.metrics.auto_map` property. See [MetricsSpec](https://druid.apache.org/docs/latest/ingestion/index.html#metricsspec) for details | |
| `druid.transform_spec` | List of transformations provided as json string, when not provided defaults to no transformations. See [TransformSpec](https://druid.apache.org/docs/latest/ingestion/index.html#transformspec) for details | |

## Limitations

`DruidSource` is a write-only DataSource and supports only:
- `overwrite` as Spark write mode
- `S3` as Druid Deep Storage
    - Also `local` Deep Storage, but it's only useful for testing
    - `MySQL` or `PostgreSQL` as Druid Metadata Storage

Contributions are welcome to support other write modes or combinations of Deep Storage & Metadata
Storage.

## Development

The tests use [TestContainers](https://www.testcontainers.org/) and require [Docker](https://docs.docker.com/engine/install/) running on the local machine.

#### Java / Scala

Project is managed by Maven (pom.xml).

To build the project

    mvn compile

To run tests

    mvn test

#### Python

Python code is managed by [poetry](https://python-poetry.org/).

To create the venv with required modules, cd to the `python` subfolder and run

    poetry install

To run tests

    poetry run pytest

### Building

#### Building rovio-ingest (jar)

To build the jar package:

    mvn package

- Shaded uber-jar: `target/rovio-ingest-{version}.jar`
    - Standalone. Includes relocated packages to avoid version conflicts
- Plain project jar: `target/original-rovio-ingest-{version}.jar`
    - Requires the maven dependencies (see `pom.xml`)

The recommended way is to build a shaded jar and use it.

To test the jar in practice, see [this notebook](python/notebooks/druid_ingestion_test.ipynb) as an example.

#### Building rovio_ingest (python)

To build a zip that is suitable for passing to spark with `--py-files` or `spark.submit.pyFiles`:

    cd python \
      && zip --exclude='*.pyc' --exclude='*__pycache__*' --exclude='*~' --exclude='.pytest_cache' \
        -FSr ../target/rovio_ingest.zip rovio_ingest ; cd ..

To build a wheel that can be installed with pip – typically before spark session creation
(requires [poetry](https://python-poetry.org/) installation):

    cd python
    poetry build

## Troubleshooting

Writing may fail with OOM, e.g.

```
# java.lang.OutOfMemoryError: Java heap space
# -XX:OnOutOfMemoryError="kill -9 %p"
#   Executing /bin/sh -c "kill -9 9950"...
```

To fix, decrease [`druid.memory.max_rows` in write options](#optional-properties) or increase spark executor memory.

----

<sub>Apache®, Apache Hive™, Apache Spark™, the Apache Spark project logo, Apache Druid™, and the Apache Druid project logo are either registered trademarks or trademarks of the Apache Software Foundation in the United States and/or other countries. All other marks mentioned may be trademarks or registered trademarks of their respective owners. No endorsement by or affiliation with the Apache Software Foundation or any third-party trademark owner is claimed or implied by the use of these marks.</sub><|MERGE_RESOLUTION|>--- conflicted
+++ resolved
@@ -292,12 +292,8 @@
 | Property | Description |
 | --- |--- |
 | `druid.datasource` | Name of the target datasource in Druid |
-<<<<<<< HEAD
-| `druid.time_column` | Name of the column in the Spark DataFrame to be translated as Druid `__time` interval. Must be of `DateType` or `TimestampType`. |
-=======
 | `druid.time_column` | Name of the column in the Spark DataFrame to be translated as Druid `__time` interval. Must be of `TimestampType`. |
 | `druid.metastore.db.type` | Druid Metadata Storage database type (either "mysql" or "postgres") |
->>>>>>> c95bb0df
 | `druid.metastore.db.uri` | Druid Metadata Storage database URI |
 | `druid.metastore.db.username` | Druid Metadata Storage database username |
 | `druid.metastore.db.password` | Druid Metadata Storage database password |
