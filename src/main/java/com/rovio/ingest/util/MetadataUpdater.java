/*
 * Copyright 2021 Rovio Entertainment Corporation
 *
 * Licensed under the Apache License, Version 2.0 (the "License");
 * you may not use this file except in compliance with the License.
 * You may obtain a copy of the License at
 *
 * http://www.apache.org/licenses/LICENSE-2.0
 *
 * Unless required by applicable law or agreed to in writing, software
 * distributed under the License is distributed on an "AS IS" BASIS,
 * WITHOUT WARRANTIES OR CONDITIONS OF ANY KIND, either express or implied.
 * See the License for the specific language governing permissions and
 * limitations under the License.
 */
package com.rovio.ingest.util;

import com.google.common.base.Preconditions;
import com.google.common.collect.ImmutableMap;
import com.rovio.ingest.WriterContext;
import com.rovio.ingest.model.DbType;
import org.apache.commons.lang3.StringUtils;
import org.apache.druid.indexer.SQLMetadataStorageUpdaterJobHandler;
import org.apache.druid.metadata.MetadataStorageConnectorConfig;
import org.apache.druid.metadata.MetadataStorageTablesConfig;
import org.apache.druid.metadata.SQLMetadataConnector;
import org.apache.druid.metadata.storage.mysql.MySQLConnector;
import org.apache.druid.metadata.storage.mysql.MySQLConnectorConfig;
import org.apache.druid.metadata.storage.postgresql.PostgreSQLConnector;
import org.apache.druid.metadata.storage.postgresql.PostgreSQLConnectorConfig;
<<<<<<< HEAD
import org.apache.druid.metadata.storage.postgresql.PostgreSQLTablesConfig;
=======
>>>>>>> c95bb0df
import org.apache.druid.timeline.DataSegment;
import org.skife.jdbi.v2.PreparedBatch;
import org.slf4j.Logger;
import org.slf4j.LoggerFactory;

import java.net.URI;
import java.net.URISyntaxException;
import java.util.List;
import java.util.stream.Collectors;

import static com.rovio.ingest.DataSegmentCommitMessage.MAPPER;
import static java.lang.String.format;

public class MetadataUpdater {
    private static final Logger LOG = LoggerFactory.getLogger(MetadataUpdater.class);

    private static final String SELECT_UNUSED_OLD_SEGMENTS =
            "SELECT id FROM %1$s WHERE dataSource = :dataSource AND version < :version AND used = true AND id NOT IN (:ids)";
    private static final String MARK_SEGMENT_AS_UNUSED_BY_ID =
            "UPDATE %1$s SET used=false WHERE id = :id";

    private final String dataSource;
    private final String version;
    private final boolean initDataSource;
    private final SQLMetadataConnector sqlConnector;
    private final String segmentsTable;
    private final SQLMetadataStorageUpdaterJobHandler metadataStorageUpdaterJobHandler;

    public MetadataUpdater(WriterContext param) {
        Preconditions.checkNotNull(param);
        this.dataSource = param.getDataSource();
        this.version = param.getVersion();
        this.initDataSource = param.isInitDataSource();
        MetadataStorageConnectorConfig metadataStorageConnectorConfig = new MetadataStorageConnectorConfig() {
            @Override
            public String getConnectURI() {
                return param.getMetadataDbUri();
            }

            @Override
            public String getUser() {
                return param.getMetadataDbUser();
            }

            @Override
            public String getPassword() {
                return param.getMetadataDbPass();
            }
        };

        MetadataStorageTablesConfig metadataStorageTablesConfig = MetadataStorageTablesConfig.fromBase(param.getMetadataDbTableBase());
        this.segmentsTable = metadataStorageTablesConfig.getSegmentsTable();
<<<<<<< HEAD
        this.sqlConnector = (param.getMetadataDbUri().toLowerCase().startsWith("jdbc:mysql"))
            ? new MySQLConnector(() -> metadataStorageConnectorConfig,
                () -> metadataStorageTablesConfig,
                new MySQLConnectorConfig())
            : new PostgreSQLConnector(() -> metadataStorageConnectorConfig,
                () -> metadataStorageTablesConfig,
                new PostgreSQLConnectorConfig(), new PostgreSQLTablesConfig());
=======

        final DbType dbType = DbType.from(param.getMetadataDbType());
        this.sqlConnector = this.makeSqlConnector(dbType, metadataStorageConnectorConfig, metadataStorageTablesConfig);
>>>>>>> c95bb0df
        this.metadataStorageUpdaterJobHandler = new SQLMetadataStorageUpdaterJobHandler(sqlConnector);

        testDbConnection();
    }

    private SQLMetadataConnector makeSqlConnector(DbType dbType,
                                                  MetadataStorageConnectorConfig metadataStorageConnectorConfig,
                                                  MetadataStorageTablesConfig metadataStorageTablesConfig) {
        switch (dbType) {
            case Mysql:
                return new MySQLConnector(() -> metadataStorageConnectorConfig,
                        () -> metadataStorageTablesConfig,
                        new MySQLConnectorConfig());
            case Postgres:
                return new PostgreSQLConnector(() -> metadataStorageConnectorConfig,
                        () -> metadataStorageTablesConfig,
                        new PostgreSQLConnectorConfig());
            default:
                throw new IllegalArgumentException("Failed to instantiate the SQL connector");
        }
    }

    private void testDbConnection() {
        boolean tableExists = this.sqlConnector.retryWithHandle(h -> this.sqlConnector.tableExists(h, this.segmentsTable));
        if (!tableExists) {
            throw new IllegalStateException(format("Required druid segment table \"%s\" does not exists", this.segmentsTable));
        }
    }

    /**
     * Updates segments in Metadata segment table using {@link org.apache.druid.indexer.SQLMetadataStorageUpdaterJobHandler#publishSegments},
     * with additional handling for (re-)init.
     */
    public void publishSegments(List<DataSegment> dataSegments) {
        if (dataSegments.isEmpty()) {
            LOG.warn("No segments created, skipping metadata update.");
            return;
        }

        metadataStorageUpdaterJobHandler.publishSegments(segmentsTable, dataSegments, MAPPER);
        LOG.info("All segments published");

        if (initDataSource) {
            // Mark old segments as unused for the datasource.
            // This done in 2 steps:
            // 1. List all used old segments for the datasource
            // 2. Update these segments as unused.
            // This is done this way to avoid accidentally locking the entire segment table.

            sqlConnector.getDBI().withHandle(handle -> {
                List<String> oldSegmentIds = handle
                        .createQuery(String.format(SELECT_UNUSED_OLD_SEGMENTS, segmentsTable))
                        .bind("dataSource", dataSource)
                        .bind("version", version)
                        .bind("ids",
                                dataSegments
                                        .stream()
                                        .map(d -> StringUtils.wrap(d.getId().toString(), "'"))
                                        .collect(Collectors.joining(",")))
                        .list()
                        .stream()
                        .map(m -> m.get("id").toString())
                        .collect(Collectors.toList());

                if (!oldSegmentIds.isEmpty()) {
                    PreparedBatch batch = handle.prepareBatch(String.format(MARK_SEGMENT_AS_UNUSED_BY_ID, segmentsTable));
                    for (String id : oldSegmentIds) {
                        batch.add(new ImmutableMap.Builder<String, Object>()
                                .put("id", id)
                                .build());
                    }

                    LOG.info(String.format("Marking %s old segments as unused", oldSegmentIds.size()));
                    batch.execute();
                }

                return null;
            });

        }
    }
}<|MERGE_RESOLUTION|>--- conflicted
+++ resolved
@@ -28,10 +28,6 @@
 import org.apache.druid.metadata.storage.mysql.MySQLConnectorConfig;
 import org.apache.druid.metadata.storage.postgresql.PostgreSQLConnector;
 import org.apache.druid.metadata.storage.postgresql.PostgreSQLConnectorConfig;
-<<<<<<< HEAD
-import org.apache.druid.metadata.storage.postgresql.PostgreSQLTablesConfig;
-=======
->>>>>>> c95bb0df
 import org.apache.druid.timeline.DataSegment;
 import org.skife.jdbi.v2.PreparedBatch;
 import org.slf4j.Logger;
@@ -84,19 +80,9 @@
 
         MetadataStorageTablesConfig metadataStorageTablesConfig = MetadataStorageTablesConfig.fromBase(param.getMetadataDbTableBase());
         this.segmentsTable = metadataStorageTablesConfig.getSegmentsTable();
-<<<<<<< HEAD
-        this.sqlConnector = (param.getMetadataDbUri().toLowerCase().startsWith("jdbc:mysql"))
-            ? new MySQLConnector(() -> metadataStorageConnectorConfig,
-                () -> metadataStorageTablesConfig,
-                new MySQLConnectorConfig())
-            : new PostgreSQLConnector(() -> metadataStorageConnectorConfig,
-                () -> metadataStorageTablesConfig,
-                new PostgreSQLConnectorConfig(), new PostgreSQLTablesConfig());
-=======
 
         final DbType dbType = DbType.from(param.getMetadataDbType());
         this.sqlConnector = this.makeSqlConnector(dbType, metadataStorageConnectorConfig, metadataStorageTablesConfig);
->>>>>>> c95bb0df
         this.metadataStorageUpdaterJobHandler = new SQLMetadataStorageUpdaterJobHandler(sqlConnector);
 
         testDbConnection();
@@ -154,7 +140,7 @@
                         .bind("ids",
                                 dataSegments
                                         .stream()
-                                        .map(d -> StringUtils.wrap(d.getId().toString(), "'"))
+                                        .map(d -> StringUtils.wrap(d.getIdentifier(), "'"))
                                         .collect(Collectors.joining(",")))
                         .list()
                         .stream()
@@ -169,7 +155,7 @@
                                 .build());
                     }
 
-                    LOG.info(String.format("Marking %s old segments as unused", oldSegmentIds.size()));
+                    LOG.info(String.format("Marking %s old segments as ununsed", oldSegmentIds.size()));
                     batch.execute();
                 }
 
